--- conflicted
+++ resolved
@@ -659,13 +659,8 @@
 atom Error
    :nil_option
 
-<<<<<<< HEAD
-fun some_or_error[T](opt: ?T): !T
-   val v = opt or return :nil_option
-=======
 fun some_or_error[T](opt: ?T) !T
    let v = opt or return :nil_option
->>>>>>> 6eaffb20
    v
 ```
 
